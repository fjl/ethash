// -*-c-*-
/*
  This file is part of cpp-ethereum.

  cpp-ethereum is free software: you can redistribute it and/or modify
  it under the terms of the GNU General Public License as published by
  the Free Software Foundation, either version 3 of the License, or
  (at your option) any later version.

  cpp-ethereum is distributed in the hope that it will be useful,
  but WITHOUT ANY WARRANTY; without even the implied warranty of
  MERCHANTABILITY or FITNESS FOR A PARTICULAR PURPOSE.  See the
  GNU General Public License for more details.

  You should have received a copy of the GNU General Public License
  along with cpp-ethereum.  If not, see <http://www.gnu.org/licenses/>.
*/
/** @file daggerhashimoto.h
 * @author Matthew Wampler-Doty <matt@w-d.org>
 * @date 2014
 */

#pragma once
#include "compiler.h"
#include <stddef.h>

#ifdef __cplusplus
extern "C" {
#endif // __cplusplus

#include <stdint.h>

#define SAFE_PRIME 4294967087U
#define SAFE_PRIME_TOTIENT 4294967086U
#define SAFE_PRIME_TOTIENT_TOTIENT 2147483542
#define SAFE_PRIME2 4294965887U
#define NUM_BITS 64U
#define WIDTH 64U
#define HASH_CHARS 32
#define HASH_UINT64S 4

typedef struct {
<<<<<<< HEAD
    size_t dag_size;                // Size of the dataset
    uint8_t diff[HASH_CHARS];       // Difficulty (adjusted during block evaluation)
=======
    uint64_t dag_size;              // Size of the dataset
    unsigned char diff[HASH_CHARS]; // Difficulty (adjusted during block evaluation)
>>>>>>> 1784d0ee
    int epoch_time;                 // Length of an epoch in blocks (how often the dataset is updated)
    int n_inc;                      // Increment in value of n per period epoch
    size_t cache_size;				// How big should the light client's cache be?
    int work_factor;                // Work factor for memory free mining
    int accesses;                   // Number of dataset accesses during hashimoto
  } parameters;

/* C99 initialisers not supported by Visual Studio or C++ */
const parameters defaults = {
        /*.n           = */ ((uint64_t)4000055296 * 8) / NUM_BITS,
        /*.diff		   = */ {
                              126, 126, 126, 126, 126, 126, 126, 126,
                              126, 126, 126, 126, 126, 126, 126, 126,
                              126, 126, 126, 126, 126, 126, 126, 126,
                              126, 126, 126, 126, 126, 126, 126, 126,},
		/*.epoch_time  = */ 1000,
		/*.n_inc       = */ 65536,
        /*.cache_size  = */ 4,  // CANNOT BE LESS THAN 4!
		/*.work_factor = */ 3,
		/*.accesses    = */ 200,
};

void sha3_dag(uint8_t result[HASH_CHARS], const uint8_t previous_hash[HASH_CHARS]);
void sha3_rand(uint64_t out[HASH_UINT64S], const uint8_t previous_hash[HASH_CHARS], const uint64_t nonce);
uint32_t cube_mod_safe_prime(const uint32_t x);
uint32_t cube_mod_safe_prime2(const uint32_t x);
uint32_t three_pow_mod_totient(uint32_t p);
void init_power_table_mod_prime(uint32_t table[32], const uint32_t n);
uint32_t quick_bbs(const uint32_t power_table[32], const uint64_t p);

#ifdef __cplusplus
}
#endif // __cplusplus<|MERGE_RESOLUTION|>--- conflicted
+++ resolved
@@ -40,13 +40,8 @@
 #define HASH_UINT64S 4
 
 typedef struct {
-<<<<<<< HEAD
-    size_t dag_size;                // Size of the dataset
-    uint8_t diff[HASH_CHARS];       // Difficulty (adjusted during block evaluation)
-=======
     uint64_t dag_size;              // Size of the dataset
     unsigned char diff[HASH_CHARS]; // Difficulty (adjusted during block evaluation)
->>>>>>> 1784d0ee
     int epoch_time;                 // Length of an epoch in blocks (how often the dataset is updated)
     int n_inc;                      // Increment in value of n per period epoch
     size_t cache_size;				// How big should the light client's cache be?
